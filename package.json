--- conflicted
+++ resolved
@@ -46,12 +46,8 @@
     "truffle-expect": "0.0.3",
     "ursa": "^0.9.4",
     "web3": "^0.18.4",
-<<<<<<< HEAD
-    "web3-utils": "^1.0.0-beta.35"
-=======
     "web3-utils": "^1.0.0-beta.35",
     "truffle-hdwallet-provider": "^0.0.5"
->>>>>>> dd7d3c34
   },
   "devDependencies": {
     "babel-eslint": "^8.2.6",
@@ -61,12 +57,7 @@
     "eslint-plugin-import": "^2.12.0",
     "solidity-coverage": "^0.5.4",
     "solium": "^1.1.8",
-<<<<<<< HEAD
-    "truffle": "^4.1.11",
-    "truffle-hdwallet-provider": "^0.0.5"
-=======
     "truffle": "^4.1.11"
->>>>>>> dd7d3c34
   },
   "engines": {
     "node": ">=8.11.1"
