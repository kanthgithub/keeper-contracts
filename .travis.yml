--- conflicted
+++ resolved
@@ -28,23 +28,14 @@
     - npm install -g ganache-cli release-it greenkeeper-lockfile
 
 install:
-<<<<<<< HEAD
 - npm install -g npm
 - npm install
 - npm install -g ganache-cli release-it
 
 before_script:
+- greenkeeper-lockfile-update
 - truffle version
 - ganache-cli > ganache-cli.log &
-=======
-  - npm install
-
-before_script:
-  - greenkeeper-lockfile-update
-  - truffle version
-# - docker build -t ocean/plankton-keeper .
-  - ganache-cli > ganache-cli.log &
->>>>>>> ff311cb3
 
 script:
 - npm test
