language: node_js
node_js:
  - "8"

services:
  - docker

cache:
  directories:
    - node_modules

env:
  - SOLIDITY_COVERAGE=true
  - SOLC_NIGHTLY=true

matrix:
  fast_finish: true
  allow_failures:
    - env: SOLIDITY_COVERAGE=true
    - env: SOLC_NIGHTLY=true

before_install:
  - npm install -g npm
  - npm install -g ganache-cli release-it greenkeeper-lockfile

install:
<<<<<<< HEAD
  - npm install -g npm
  - npm install
  - npm install -g ganache-cli release-it
=======
    - npm install
>>>>>>> 81f72576

before_script:
  - greenkeeper-lockfile-update
  - truffle version
  - ganache-cli > ganache-cli.log &

script:
  - npm test
  - truffle migrate
  - git add package-lock.json
  - git add artifacts/*
  - git commit -m 'Travis Build'
  - docker build -t oceanprotocol/keeper-contracts .
  - npm run release

after_script:
  - greenkeeper-lockfile-upload

notifications:
  email: false

deploy:
  - provider: npm
    email: "devops@oceanprotocol.com"
    api_key: ${NPM_TOKEN}
    skip_cleanup: true
    on:
      tags: true

  - provider: pypi
    distributions: sdist bdist_wheel
    user: ${PYPI_USER}
    password: ${PYPI_PASSWORD}
    on:
      tags: true
      branch: master
      repo: oceanprotocol/keeper-contracts
      python: 3.6


#  - provider: releases
#    api_key: ${GITHUB_OAUTH_TOKEN}
#    skip_cleanup: true
#    on:
#      tags: true<|MERGE_RESOLUTION|>--- conflicted
+++ resolved
@@ -24,13 +24,7 @@
   - npm install -g ganache-cli release-it greenkeeper-lockfile
 
 install:
-<<<<<<< HEAD
-  - npm install -g npm
-  - npm install
-  - npm install -g ganache-cli release-it
-=======
     - npm install
->>>>>>> 81f72576
 
 before_script:
   - greenkeeper-lockfile-update
