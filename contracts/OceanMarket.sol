--- conflicted
+++ resolved
@@ -126,11 +126,7 @@
     }
 
     // refund payment
-<<<<<<< HEAD
-    function refundPayment(bytes32 _paymentId) public isLocked(_paymentId) isContract(_paymentId) returns (bool) {
-=======
     function refundPayment(bytes32 _paymentId) public isLocked(_paymentId) isAuthContract() returns (bool) {
->>>>>>> d4925e82
         mPayments[_paymentId].state = PaymentState.Refunded;
         require(mToken.transfer(mPayments[_paymentId].sender, mPayments[_paymentId].amount), 'Token transfer failed.');
         emit PaymentRefunded(_paymentId, mPayments[_paymentId].sender);
