pragma solidity ^0.4.21;

import './token/OceanToken.sol';
import './tcr/Registry.sol';
import './bondingCurve/BancorFormula.sol';

import './zeppelin/Ownable.sol';
import './zeppelin/SafeMath.sol';



contract Market is BancorFormula, Ownable {

    using SafeMath for uint256;
    using SafeMath for uint;

    bytes public empty;

    // data Asset
    struct Asset{
          address owner;                          // owner of the Asset
          uint256 ndrops;                         // total supply of Drops
          uint256 nOcean;                         // poolBalance of dataset
          uint256 bitSize;                        // size of asset in bit
          bool active;                            // status of asset
          bytes url;                            // assetId => url
          bytes token;                          // assetId => token
          mapping (address => uint256) drops;     // mapping provider (address) to their stakes on dataset Sij
          mapping (address => uint256) delivery;  // mapping provider (address) to their #delivery of dataset Dj
    }
    mapping (uint256 => Asset) public mAssets;           // mapping assetId to Asset struct
    uint256[50] public  listAssets;
    uint256     public  sizeListAssets= 0;

    // data Provider
    struct Provider{
          address provider;
          uint256 numOCN;                        // Ocean token balance
          uint256 allowanceOCN;                  // available Ocean tokens for transfer excuding locked tokens for staking
          uint256 uploadBits;                    // total number of bits that served across all data assets with stakes
          uint256 downloadBits;                  // total number of bits that download across all data assets with stakes
    }
    mapping (address => Provider) public mProviders;    // mapping providerId to Provider struct
    address[50] public  listProviders;
    uint256     public sizeProviders= 0;
    uint256     public winProvider = 0;

    // marketplace global variables
    OceanToken  public  mToken;
    uint256     public  mAllowance;             // total available Ocean tokens for transfer (exclude locked tokens)
    uint256     public  rewardPool;             // T_difficulty: total OCN emitted during the interval

    // bonding Curve
    uint256 public totalSupply = 10;          // initial total supply
    uint256 public poolBalance = 1;           // poolBalance for specific dataset
    uint32  public reserveRatio = 500000;      // max 1000000, reserveRatio = 20%
    uint256 public tokensToMint = 0;


    // Events
    event AssetRegistered(uint256 indexed _assetId, address indexed _owner);
    event AssetPublished(uint256 indexed _assetId, address indexed _owner);
    event AssetPurchased(uint256 indexed _assetId, address indexed _owner);

    event TokenWithdraw(address indexed _requester, uint256 amount);
    event TokenBuyDrops(address indexed _requester, uint256 indexed _assetId, uint256 _ocn, uint256 _drops);
    event TokenSellDrops(address indexed _requester, uint256 indexed _assetId, uint256 _ocn, uint256 _drops);


    // TCR
    Registry  public  tcr;

    function checkListingStatus(bytes32 listing, uint256 assetId) public view returns(bool){
      return tcr.isWhitelisted(listing);
    }

    function changeListingStatus(bytes32 listing, uint256 assetId) public returns(bool){
      if ( !tcr.isWhitelisted(listing) ){
        mAssets[assetId].active = false;
        listAssets[assetId] = 0;
        sizeListAssets -= 1;
      }
      return true;

    }

    ///////////////////////////////////////////////////////////////////
    //  Query function
    ///////////////////////////////////////////////////////////////////
    // Return the number of drops associated to the message.sender to an Asset
    function dropsBalance(uint256 assetId) public view returns (uint256){
        require(msg.sender != 0x0);
        return mAssets[assetId].drops[msg.sender];
    }

    // Return true or false if an Asset is active given the assetId
    function checkAsset(uint256 assetId) public view returns (bool) {
      return mAssets[assetId].active;
    }

<<<<<<< HEAD
    function getAssetUrl(uint256 assetId) public view returns (bytes) {
      return mAssets[assetId].url;
    }

    function getAssetToken(uint256 assetId) public view returns (bytes) {
=======
    // Get the url attribute associated to a given the assetId
    function getAssetUrl(uint256 assetId) public view returns (bytes32) {
      return mAssets[assetId].url;
    }

    // Get the token attribute associated to a given the assetId
    function getAssetToken(uint256 assetId) public view returns (bytes32) {
>>>>>>> b3c4eccd
      return mAssets[assetId].token;
    }

    function getInfo(uint256 assetId) public view returns (bool) {
      return mAssets[assetId].active;
    }

    // Retrieve the msg.sender Provider token balance
    function tokenBalance() public view returns (uint256) {
      require(mProviders[msg.sender].provider != 0x0);
      return mProviders[msg.sender].numOCN;
    }
    ///////////////////////////////////////////////////////////////////
    //  Constructor function
    ///////////////////////////////////////////////////////////////////
    // 1. constructor
    function Market(address _tokenAddress, address _tcrAddress) public {
        require(_tokenAddress != address(0));
        // instantiate deployed Ocean token contract
		    mToken = OceanToken(_tokenAddress);
        // instance of TCR
        tcr = Registry(_tcrAddress);
        // set the token receiver to be marketplace
        mToken.setReceiver(address(this));
        // setReceiver funciton will transfer initial funds to Market contract
        mAllowance = mToken.balanceOf(address(this));
    }

    ///////////////////////////////////////////////////////////////////
    // Actor and Asset routine procedures
    ///////////////////////////////////////////////////////////////////

    // 1. register provider and assets （upload by changing uploadBits）
    function register(uint256 assetId) public returns (bool success) {
      require(msg.sender != 0x0);
      // register provider
      mProviders[msg.sender] = Provider(msg.sender, 0, 0, 0, 0);

      // register assets
      uint256 fileSize = 1024;
      // ndrops =10, nToken = 1 => phatom tokesn to avoid failure of Bancor formula

      mAssets[assetId] = Asset(msg.sender, 10, 1, fileSize, false, empty, empty);  // Creates new struct and saves in storage. We leave out the mapping type.

      if (sizeListAssets < 50)  {
          mAssets[assetId].active = true;
          listAssets[sizeListAssets] = assetId;
          sizeListAssets += 1;
      }

      // simulate uploading dataSet
      mProviders[msg.sender].uploadBits = fileSize;

      emit AssetRegistered(assetId, msg.sender);
      return true;
    }


    // publish consumption information about an Asset
    function publish(uint256 assetId, bytes _url, bytes _token) public returns (bool success) {
         require(mAssets[assetId].owner != 0x0);
         require(msg.sender == mAssets[assetId].owner);

        mAssets[assetId].url = _url;
        mAssets[assetId].token = _token;
        emit AssetPublished(assetId, msg.sender);
        return true;
    }

    // purchase an asset and get the consumption information - called by consumer
    function purchase(uint256 assetId) public returns (bool) {
        require(mAssets[assetId].owner != 0x0);

        // increment counter
        if (sizeProviders < 50)  {
          listProviders[sizeProviders] = mAssets[assetId].owner;
          sizeProviders += 1;
          mAssets[assetId].delivery[mAssets[assetId].owner] += 1;
        }

        // request token rewards for provider
        winProvider = rng(sizeProviders);
        if(rewardPool != 0 && winProvider >= 0 && winProvider < sizeProviders ){
          address winner = listProviders[winProvider];
          mProviders[winner].numOCN += rewardPool;
          rewardPool = 0 ;
        }
        emit AssetPurchased(assetId, msg.sender);

        return true;
    }

    function getListAssets() public constant returns (uint256[50]) {
        return listAssets;
    }

        // 2. request initial fund transfer
    function requestTokens(uint256 amount) public returns (uint256) {
      require(msg.sender != 0x0);
      // find amount of tokens need or can be transferred
      uint256 nToken = 0;
      if (mAllowance >= amount){
        nToken = amount;
      } else {
        nToken = mAllowance;
      }
      // withdraw tokens from Marketplace -> remember to decrease allowance first!!
      mAllowance -= nToken;
      // the OCN tokens is held in user wallet rather than market escrow accounts -> do not change provider balances
      require(mToken.transfer(msg.sender, nToken));
      return nToken;
    }


    // 5. withdraw
    function withdraw() public returns (bool) {
      //require(mProviders[msg.sender].allowanceOCN >= mProviders[msg.sender].numOCN);
      //require(mAllowance >= mProviders[msg.sender].numOCN);
      uint256 amount = mProviders[msg.sender].numOCN;
      mProviders[msg.sender].numOCN = 0;
      mAllowance -= amount;
      mProviders[msg.sender].allowanceOCN -= amount;
      require(mToken.transfer(msg.sender, amount));

      emit TokenWithdraw(msg.sender, amount);
      return true;
    }




    ///////////////////////////////////////////////////////////////////
    // Block Reward Module
    ///////////////////////////////////////////////////////////////////

    // marketplace request the emitted Ocean Tokens which are transferred to market
    function mintToken() public returns (uint256 balance) {
      uint256 previous = mToken.balanceOf(address(this));
      require(mToken.emitTokens());
      uint256 current  = mToken.balanceOf(address(this));
      // credit emitted tokens to block reward pool
      rewardPool += current - previous;

      // raise the limit of token allowance for marketplace
      mAllowance += current - previous;
      // return the current token balance
      return current;
    }

    ///////////////////////////////////////////////////////////////////
    // Bonding Curve Module
    ///////////////////////////////////////////////////////////////////

    // 1. bondingCurve function - buy Drops - call by any actors
    function buyDrops(uint256 _assetId, uint256 _ocn) public returns (uint256 _drops) {
      tokensToMint = calculatePurchaseReturn(mAssets[_assetId].ndrops, mAssets[_assetId].nOcean, reserveRatio, _ocn);
      mAssets[_assetId].ndrops = mAssets[_assetId].ndrops.add(tokensToMint);
      mAssets[_assetId].nOcean = mAssets[_assetId].nOcean.add(_ocn);

      // First transfer _ocn tokens into Marketplace escrow account to purchase Drops
      mProviders[msg.sender].numOCN += _ocn;
      mProviders[msg.sender].allowanceOCN += _ocn;
      mAllowance += _ocn;
      require(mToken.transferFrom(msg.sender, address(this), _ocn));

      // 4. update balances

      // increment total ndrops
      totalSupply  += tokensToMint;
      poolBalance = poolBalance.add(_ocn);

      //mAssets[_assetId].ndrops += tokensToMint;
      // lock ocean Tokens
      mProviders[msg.sender].numOCN -= _ocn;
      mProviders[msg.sender].allowanceOCN -= _ocn;
      mAllowance -= _ocn;
      mAssets[_assetId].drops[msg.sender] += tokensToMint;

      emit TokenBuyDrops(msg.sender, _assetId, _ocn, tokensToMint);

    return tokensToMint;
    }

    function sellDrops(uint256 _assetId, uint256 _drops) public returns (uint256 _ocn) {
      require(mProviders[msg.sender].provider != 0x0);

      uint256 ocnAmount = calculateSaleReturn(mAssets[_assetId].ndrops, mAssets[_assetId].nOcean, reserveRatio, _drops);
      mAssets[_assetId].ndrops = mAssets[_assetId].ndrops.sub(_drops);
      mAssets[_assetId].nOcean = mAssets[_assetId].nOcean.sub(ocnAmount);

      // 4. update balances
      totalSupply = totalSupply.sub(_drops);
      poolBalance = poolBalance.sub(ocnAmount);
      // unlock ocean Tokens
      mProviders[msg.sender].numOCN += ocnAmount;
      mProviders[msg.sender].allowanceOCN += ocnAmount;
      mAllowance += ocnAmount;
      // decrement drops balance of actors
      mAssets[_assetId].drops[msg.sender] -= _drops;

      emit TokenSellDrops(msg.sender, _assetId, ocnAmount, _drops);

    return ocnAmount;
    }


    ///////////////////////////////////////////////////////////////////
    // XOR random number generator
    ///////////////////////////////////////////////////////////////////

    function rng(uint256 limit) public view returns (uint256) {
      return uint256(uint256(keccak256(block.timestamp, block.difficulty))%limit);
    }


    ///////////////////////////////////////////////////////////////////
    // Utility Functions
    ///////////////////////////////////////////////////////////////////
    /*
     *  Constants
     */
    // This is equal to 1 in our calculations
    uint public constant ONE =  0x10000000000000000;
    uint public constant LN2 = 0xb17217f7d1cf79ac;
    uint public constant LOG2_E = 0x171547652b82fe177;

    // 1. square root function
    function sqrt(uint x) internal pure returns (uint y) {
        if (x == 0) return 0;
        else if (x <= 3) return 1;
        uint z = (x + 1) / 2;
        y = x;
        while (z < y){
            y = z;
            z = (x / z + z) / 2;
        }
    }


    /// @dev Returns maximum of an array
    /// @param i1 Numbers to look through
    /// @param i2 Numbers to look through
    /// @return Maximum number
    function findMax(uint256 i1, uint256 i2) internal pure returns (uint) {
        if (i1 > i2) {
            return i1;
        } else {
            return i2;
        }
    }


}<|MERGE_RESOLUTION|>--- conflicted
+++ resolved
@@ -87,32 +87,20 @@
     ///////////////////////////////////////////////////////////////////
     //  Query function
     ///////////////////////////////////////////////////////////////////
-    // Return the number of drops associated to the message.sender to an Asset
     function dropsBalance(uint256 assetId) public view returns (uint256){
         require(msg.sender != 0x0);
         return mAssets[assetId].drops[msg.sender];
     }
 
-    // Return true or false if an Asset is active given the assetId
     function checkAsset(uint256 assetId) public view returns (bool) {
       return mAssets[assetId].active;
     }
 
-<<<<<<< HEAD
     function getAssetUrl(uint256 assetId) public view returns (bytes) {
       return mAssets[assetId].url;
     }
 
     function getAssetToken(uint256 assetId) public view returns (bytes) {
-=======
-    // Get the url attribute associated to a given the assetId
-    function getAssetUrl(uint256 assetId) public view returns (bytes32) {
-      return mAssets[assetId].url;
-    }
-
-    // Get the token attribute associated to a given the assetId
-    function getAssetToken(uint256 assetId) public view returns (bytes32) {
->>>>>>> b3c4eccd
       return mAssets[assetId].token;
     }
 
@@ -120,7 +108,6 @@
       return mAssets[assetId].active;
     }
 
-    // Retrieve the msg.sender Provider token balance
     function tokenBalance() public view returns (uint256) {
       require(mProviders[msg.sender].provider != 0x0);
       return mProviders[msg.sender].numOCN;
