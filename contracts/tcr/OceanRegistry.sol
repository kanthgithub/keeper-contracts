--- conflicted
+++ resolved
@@ -196,12 +196,8 @@
         );
 
         challenges[pollID] = Challenge({
-<<<<<<< HEAD
-            challenger : msg.sender,
-=======
             // set tx.origin to trace the original caller: complainant in dispute contract
-            challenger: tx.origin,
->>>>>>> 326f5a7b
+            challenger : tx.origin,
             //parameterizer.get('dispensationPct') = 50
             rewardPool : ((100 - 50) * minDeposit) / 100,
             stake : minDeposit,
@@ -216,23 +212,9 @@
         listing.unstakedDeposit -= minDeposit;
 
         // Takes tokens from challenger
-<<<<<<< HEAD
-        require(token.transferFrom(msg.sender, this, minDeposit), 'tokens not transferred');
-
-        uint commitEndDate;
-        uint revealEndDate;
-        uint voteQuorum;
-        /// number of votes required for a proposal to pass
-        uint votesFor;
-        /// tally of votes supporting proposal
-        uint votesAgainst;
-        /// tally of votes countering proposal
-        (commitEndDate, revealEndDate, voteQuorum, votesFor, votesAgainst) = voting.pollMap(pollID);
-=======
-        require(token.transferFrom(tx.origin, this, minDeposit));
+        require(token.transferFrom(tx.origin, this, minDeposit), 'tokens not transferred');
 
         (uint commitEndDate, uint revealEndDate, , , ,) = voting.pollMap(pollID);
->>>>>>> 326f5a7b
 
         emit _Challenge(_listingHash, pollID, _data, commitEndDate, revealEndDate, tx.origin);
         return pollID;
